import time
import base64
import requests
import threading
import websocket
import json
import logging
import queue

SELF_HEAL_TIME = 1
HEARTBEAT_TIME = 3
IEX = "iex"
QUODD = "quodd"
CRYPTOQUOTE = "cryptoquote"
PROVIDERS = [IEX, QUODD, CRYPTOQUOTE]
MAX_QUEUE_SIZE = 10000

class IntrinioRealtimeClient:
    def __init__(self, options):
        if options is None:
            raise ValueError("Options parameter is required")
            
        self.options = options
        self.api_key = options.get('api_key')
        self.username = options.get('username')
        self.password = options.get('password')
        self.provider = options.get('provider')
        
        if 'channels' in options:
            self.channels = set(options['channels'])
        else:
            self.channels = set()
            
        if 'logger' in options:
            self.logger = options['logger']
        else:
            log_formatter = logging.Formatter('%(asctime)s - %(name)s - %(levelname)s - %(message)s')
            log_handler = logging.StreamHandler()
            log_handler.setFormatter(log_formatter)
            self.logger = logging.getLogger('intrinio_realtime')
            if 'debug' in options and options['debug'] == True:
                self.logger.setLevel(logging.DEBUG)
            else:
                self.logger.setLevel(logging.INFO)
            self.logger.addHandler(log_handler)
            
        if 'max_queue_size' in options:
            self.quotes = queue.Queue(maxsize=options['max_queue_size'])
        else:
            self.quotes = queue.Queue(maxsize=MAX_QUEUE_SIZE)
        

        if self.api_key:
            if not self.valid_api_key(self.api_key):
                raise ValueError("API Key was formatted invalidly")
        else:
            if not self.username and not self.password:
                raise ValueError("API key or username and password are required")

            if not self.username:
                raise ValueError("Parameter 'username' must be specified")
            
            if not self.password:
                raise ValueError("Parameter 'password' must be specified")
        
        if 'on_quote' in options:
            if not callable(options['on_quote']):
                raise ValueError("Parameter 'on_quote' must be a function")
            else:
                self.on_quote = options['on_quote']
        else:
            self.on_quote = None
        
        if self.provider not in PROVIDERS:
            raise ValueError(f"Parameter 'provider' is invalid, use one of {PROVIDERS}")
        
        self.ready = False
        self.token = None
        self.ws = None
        self.quote_receiver = None
        self.quote_handler = None
        self.joined_channels = set()
        self.last_queue_warning_time = 0
        
        QuoteHandler(self).start()
        Heartbeat(self).start()

    def auth_url(self):
        auth_url = ""

        if self.provider == IEX:
            auth_url = "https://realtime.intrinio.com/auth"
        elif self.provider == QUODD:
<<<<<<< HEAD
            return "https://api.intrinio.com/token?type=QUODD"
        elif self.provider == CRYPTOQUOTE:
            # return "https://crypto.intrinio.com/auth"
            return "http://localhost:4000/auth"
        
=======
            auth_url = "https://api.intrinio.com/token?type=QUODD"

        if self.api_key:
            auth_url = self.api_auth_url(auth_url)

        return auth_url

    def api_auth_url(self, auth_url):
        if "?" in auth_url:
            auth_url = auth_url + "&"
        else:
            auth_url = auth_url + "?"

        return auth_url + "api_key=" + self.api_key

>>>>>>> fe30e276
    def websocket_url(self):
        if self.provider == IEX:
            return "wss://realtime.intrinio.com/socket/websocket?vsn=1.0.0&token=" + self.token
        elif self.provider == QUODD:
            return "wss://www5.quodd.com/websocket/webStreamer/intrinio/" + self.token
        elif self.provider == CRYPTOQUOTE:
            # return "wss://crypto.intrinio.com/socket/websocket?vsn=1.0.0&token=" + self.token
            return "ws://localhost:4000/socket/websocket?vsn=1.0.0&token=" + self.token
        
    def connect(self):
        self.logger.info("Connecting...")
        
        self.ready = False
        self.joined_channels = set()
        
        if self.ws:
            self.ws.close()
            time.sleep(1)
            
        try:
            self.refresh_token()
            self.refresh_websocket()
        except Exception as e:
            self.logger.error(f"Cannot connect: {e}")
            return self.self_heal()
            
    def disconnect(self):
        self.ready = False
        self.joined_channels = set()
        
        if self.ws:
            self.ws.close()
            time.sleep(1)
            
    def keep_alive(self):
        while True:
            pass

    def refresh_token(self):
        if self.api_key:
            response = requests.get(self.auth_url())
        else:
            response = requests.get(self.auth_url(), auth=(self.username, self.password))
        
        if response.status_code != 200:
            raise RuntimeError("Auth failed")
            
        self.token = response.text
        self.logger.info("Authentication successful!")

    def refresh_websocket(self):
        self.quote_receiver = QuoteReceiver(self)
        self.quote_receiver.start()

    def self_heal(self):
        time.sleep(SELF_HEAL_TIME)
        self.connect()
            
    def on_connect(self):
        self.ready = True
        self.refresh_channels()
        
    def on_queue_full(self):
        if time.time() - self.last_queue_warning_time > 1:
            self.logger.error("Quote queue is full! Dropped some new quotes")
            self.last_queue_warning_time = time.time()

    def join(self, channels):
        if isinstance(channels, str):
            channels = [channels]
            
        self.channels = self.channels | set(channels)
        self.refresh_channels()

    def leave(self, channels):
        if isinstance(channels, str):
            channels = [channels]
            
        self.channels = self.channels - set(channels)
        self.refresh_channels()

    def leave_all(self):
        self.channels = set()
        self.refresh_channels()

    def refresh_channels(self):
        if self.ready != True:
            return

        # Join new channels
        new_channels = self.channels - self.joined_channels
        self.logger.debug(f"New channels: {new_channels}")
        for channel in new_channels:
            msg = self.join_message(channel)
            self.ws.send(json.dumps(msg))
            self.logger.info(f"Joined channel {channel}")
        
        # Leave old channels
        old_channels = self.joined_channels - self.channels
        self.logger.debug(f"Old channels: {old_channels}")
        for channel in old_channels:
            msg = self.leave_message(channel)
            self.ws.send(json.dumps(msg))
            self.logger.info(f"Left channel {channel}")
        
        self.joined_channels = self.channels.copy()
        self.logger.debug(f"Current channels: {self.joined_channels}")
        
    def join_message(self, channel):
        if self.provider == IEX:
            return {
                'topic': self.parse_iex_topic(channel),
                'event': 'phx_join',
                'payload': {},
                'ref': None
            }
        elif self.provider == QUODD:
            return {
                'event': 'subscribe',
                'data': {
                    'ticker': channel,
                    'action': 'subscribe'
                }
            }
        elif self.provider == CRYPTOQUOTE:
            return {
                'topic': channel,
                'event': 'phx_join',
                'payload': {},
                'ref': None
            }
            
    def leave_message(self, channel):
        if self.provider == IEX:
            return {
                'topic': self.parse_iex_topic(channel),
                'event': 'phx_leave',
                'payload': {},
                'ref': None
            }
        elif self.provider == QUODD:
            return {
                'event': 'unsubscribe',
                'data': {
                    'ticker': channel,
                    'action': 'unsubscribe'
                }
            }
        elif self.provider == CRYPTOQUOTE:
            return {
                'topic': channel,
                'event': 'phx_leave',
                'payload': {},
                'ref': None
            }
            
    def parse_iex_topic(self, channel):
        if channel == "$lobby":
            return "iex:lobby"
        elif channel == "$lobby_last_price":
            return "iex:lobby:last_price"
        else:
            return f"iex:securities:{channel}"
        
    def valid_api_key(self, api_key):
        if not isinstance(api_key, str):
            return False

        if api_key == "":
            return False

        return True

class QuoteReceiver(threading.Thread):
    def __init__(self, client):
        threading.Thread.__init__(self, args=(), kwargs=None)
        self.daemon = True
        self.client = client
        self.enabled = True

    def run(self):
        self.client.ws = websocket.WebSocketApp(
            self.client.websocket_url(), 
            on_open = self.on_open, 
            on_close = self.on_close,
            on_message = self.on_message, 
            on_error = self.on_error
        )
            
        self.client.logger.debug("QuoteReceiver ready")
        self.client.ws.run_forever()
        self.client.logger.debug("QuoteReceiver exiting")
        
    def on_open(self, ws):
        self.client.logger.info("Websocket opened!")
        if self.client.provider == IEX or self.client.provider == CRYPTOQUOTE:
            self.client.on_connect()

    def on_close(self, ws):
        self.client.logger.info("Websocket closed!")

    def on_error(self, ws, error):
        self.client.logger.error(f"Websocket ERROR: {error}")
        self.client.self_heal()
        
    def on_message(self, ws, message):
        message = json.loads(message)
        self.client.logger.debug(f"Received message: {message}")
        quote = None
        
        if self.client.provider == IEX:
            if message['event'] == "quote":
                quote = message['payload']
        elif self.client.provider == QUODD:
            if message['event'] == 'info' and message['data']['message'] == 'Connected':
                self.client.on_connect()
            if message['event'] == 'quote' or message['event'] == 'trade':
                quote = message['data']
        elif self.client.provider == CRYPTOQUOTE:
            if message['event'] == "message":
                quote = message['payload']

        if quote:
            try:
                self.client.quotes.put_nowait(quote)
            except queue.Full:
                self.client.on_queue_full()

class QuoteHandler(threading.Thread):
    def __init__(self, client):
        threading.Thread.__init__(self, args=(), kwargs=None)
        self.daemon = True
        self.client = client

    def run(self):
        self.client.logger.debug("QuoteHandler ready")
        while True:
            item = self.client.quotes.get()
            backlog_len = self.client.quotes.qsize()
            if callable(self.client.on_quote):
                try:
                    self.client.on_quote(item, backlog_len)
                except Exception as e:
                    self.client.logger.error(e)

class Heartbeat(threading.Thread):
    def __init__(self, client):
        threading.Thread.__init__(self, args=(), kwargs=None)
        self.daemon = True
        self.client = client

    def run(self):
        self.client.logger.debug("Heartbeat ready")
        while True:
            time.sleep(HEARTBEAT_TIME)
            if self.client.ready and self.client.ws:
                msg = None

                if self.client.provider == IEX or self.client.provider == CRYPTOQUOTE:
                    msg = {'topic': 'phoenix', 'event': 'heartbeat', 'payload': {}, 'ref': None}
                elif self.client.provider == QUODD:
                    msg = {'event': 'heartbeat', 'data': {'action': 'heartbeat', 'ticker': int(time.time()*1000)}}

                if msg:
                    self.client.logger.debug(msg)
                    self.client.ws.send(json.dumps(msg))
                    self.client.logger.debug("Heartbeat!")<|MERGE_RESOLUTION|>--- conflicted
+++ resolved
@@ -91,14 +91,10 @@
         if self.provider == IEX:
             auth_url = "https://realtime.intrinio.com/auth"
         elif self.provider == QUODD:
-<<<<<<< HEAD
-            return "https://api.intrinio.com/token?type=QUODD"
+            auth_url = "https://api.intrinio.com/token?type=QUODD"
         elif self.provider == CRYPTOQUOTE:
-            # return "https://crypto.intrinio.com/auth"
-            return "http://localhost:4000/auth"
-        
-=======
-            auth_url = "https://api.intrinio.com/token?type=QUODD"
+            # auth_url "https://crypto.intrinio.com/auth"
+            auth_url "http://localhost:4000/auth"
 
         if self.api_key:
             auth_url = self.api_auth_url(auth_url)
@@ -113,7 +109,6 @@
 
         return auth_url + "api_key=" + self.api_key
 
->>>>>>> fe30e276
     def websocket_url(self):
         if self.provider == IEX:
             return "wss://realtime.intrinio.com/socket/websocket?vsn=1.0.0&token=" + self.token
