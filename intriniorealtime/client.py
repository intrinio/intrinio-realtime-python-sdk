--- conflicted
+++ resolved
@@ -6,10 +6,7 @@
 import queue
 import struct
 import sys
-<<<<<<< HEAD
-=======
 import wsaccel
->>>>>>> a28435db
 from typing import Optional, Dict, Any
 
 SELF_HEAL_BACKOFFS = [10, 30, 60, 300, 600]
@@ -65,11 +62,7 @@
 
 
 class IntrinioRealtimeClient:
-<<<<<<< HEAD
     def __init__(self, options: Dict[str, Any], on_trade: Optional[callable], on_quote: Optional[callable]):
-=======
-    def __init__(self, options: Dict[str, Any], on_trade: callable, on_quote: callable):
->>>>>>> a28435db
         if options is None:
             raise ValueError("Options parameter is required")
 
@@ -372,16 +365,11 @@
 
 
 class QuoteHandler(threading.Thread):
-    def __init__(self, client: IntrinioRealtimeClient, bypass_parsing: bool):
+    def __init__(self, client, bypass_parsing: bool):
         threading.Thread.__init__(self, args=(), kwargs=None)
         self.daemon = True
-<<<<<<< HEAD
-        self.client: IntrinioRealtimeClient = client
+        self.client = client
         self.bypass_parsing = bypass_parsing
-
-    def parse_quote(self, quote_bytes: bytes, start_index: int) -> Quote:
-=======
-        self.client = client
         self.subprovider_codes = {
             0: NO_SUBPROVIDER,
             1: CTA_A,
@@ -392,8 +380,7 @@
             6: IEX,
         }
 
-    def parse_quote(self, quote_bytes, start_index=0):
->>>>>>> a28435db
+    def parse_quote(self, quote_bytes: bytes, start_index: int = 0) -> Quote:
         buffer = memoryview(quote_bytes)
         symbol_length = buffer[start_index + 2]
         symbol = buffer[(start_index + 3):(start_index + 3 + symbol_length)].tobytes().decode("ascii")
@@ -410,11 +397,8 @@
 
         return Quote(symbol, quote_type, price, size, timestamp, subprovider, market_center, condition)
 
-<<<<<<< HEAD
-    def parse_trade(self, trade_bytes: bytes, start_index: int) -> Trade:
-=======
-    def parse_trade(self, trade_bytes, start_index=0):
->>>>>>> a28435db
+
+    def parse_trade(self, trade_bytes: bytes, start_index: int = 0) -> Trade:
         buffer = memoryview(trade_bytes)
         symbol_length = buffer[start_index + 2]
         symbol = buffer[(start_index + 3):(start_index + 3 + symbol_length)].tobytes().decode("ascii")
@@ -430,46 +414,33 @@
         
         return Trade(symbol, price, size, total_volume, timestamp, subprovider, market_center, condition)
 
-<<<<<<< HEAD
-    def parse_message(self, bytes: bytes, start_index: int, backlog_len: int) -> int:
-        message_type = bytes[start_index]
-        message_length = bytes[start_index + 1]
-        new_start_index = start_index + message_length
-        item = None
-        if message_type == 0:  # this is a trade
-            if self.bypass_parsing and callable(self.client.on_trade):
-                self.client.on_trade(bytes[start_index:new_start_index-1], None)
-                return new_start_index
-
-            item = self.parse_trade(bytes, start_index)
-=======
-    def parse_message(self, message_bytes, start_index, backlog_len):
+
+    def parse_message(self, message_bytes: bytes, start_index: int, backlog_len: int) -> int:
         message_type = message_bytes[start_index]
         message_length = message_bytes[start_index + 1]
         new_start_index = start_index + message_length
         item = None
         if message_type == 0:  # this is a trade
-            item = self.parse_trade(message_bytes, start_index)
->>>>>>> a28435db
             if callable(self.client.on_trade):
-                try:
-                    self.client.on_trade(item, backlog_len)
-                except Exception as e:
-                    self.client.logger.error(repr(e))
+              try:
+                if self.bypass_parsing:
+                  item = bytes[start_index:new_start_index-1]
+                else:
+                  item = self.parse_trade(message_bytes, start_index)              
+                self.client.on_trade(item, backlog_len)
+              except Exception as e:
+                self.client.logger.error(repr(e))
         else:  # message_type is ask or bid (quote)
-<<<<<<< HEAD
-            if self.bypass_parsing and callable(self.client.on_quote):
-                self.client.on_quote(bytes[start_index:new_start_index-1], None)
-                return new_start_index
-            item = self.parse_quote(bytes, start_index)
-=======
-            item = self.parse_quote(message_bytes, start_index)
->>>>>>> a28435db
-            if callable(self.client.on_quote):
-                try:
-                    self.client.on_quote(item, backlog_len)
-                except Exception as e:
-                    self.client.logger.error(repr(e))
+          if callable(self.client.on_quote):
+              try:
+                if self.bypass_parsing:
+                  item = bytes[start_index:new_start_index-1]
+                else:
+                  item = self.parse_quote(message_bytes, start_index)              
+                self.client.on_quote(item, backlog_len)
+              except Exception as e:
+                self.client.logger.error(repr(e))
+            
         return new_start_index
 
     def run(self):
